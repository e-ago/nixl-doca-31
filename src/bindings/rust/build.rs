// SPDX-FileCopyrightText: Copyright (c) 2025 NVIDIA CORPORATION & AFFILIATES. All rights reserved.
// SPDX-License-Identifier: Apache-2.0
//
// Licensed under the Apache License, Version 2.0 (the "License");
// you may not use this file except in compliance with the License.
// You may obtain a copy of the License at
//
// http://www.apache.org/licenses/LICENSE-2.0
//
// Unless required by applicable law or agreed to in writing, software
// distributed under the License is distributed on an "AS IS" BASIS,
// WITHOUT WARRANTIES OR CONDITIONS OF ANY KIND, either express or implied.
// See the License for the specific language governing permissions and
// limitations under the License.

use std::env;
use std::path::PathBuf;
use os_info;

fn get_lib_path(nixl_root_path: &str, arch: &str) -> String {
    let os_info = os_info::get();
    match os_info.os_type() {
        os_info::Type::Redhat
        | os_info::Type::RedHatEnterprise
        | os_info::Type::CentOS
        | os_info::Type::Fedora => {
            format!("{}/lib64", nixl_root_path)
        }
        os_info::Type::Ubuntu | os_info::Type::Debian => {
            format!("{}/lib/{}-linux-gnu", nixl_root_path, arch)
        }
        os_info::Type::Arch => {
            format!("{}/lib", nixl_root_path)
        }
        _ => {
            // For unknown distributions, try to detect the path dynamically
            let possible_paths = [
                format!("{}/lib64", nixl_root_path),
                format!("{}/lib/{}-linux-gnu", nixl_root_path, arch),
                format!("{}/lib", nixl_root_path),
            ];
            // Print a warning about unknown distribution
            println!(
                "cargo:warning=Unknown Linux distribution: {}. Trying common library paths.",
                os_info
            );
            // Return the first path that exists
            for path in possible_paths.iter() {
                if std::path::Path::new(path).exists() {
                    return path.clone();
                }
            }
            // If no path exists, default to lib64 as it's most common
            format!("{}/lib64", nixl_root_path)
        }
    }
}

fn get_arch() -> String {
    let os_info = os_info::get();
    match os_info.architecture().unwrap_or("x86_64").to_string() {
        arch if arch == "x86_64" => "x86_64".to_string(),
        arch if arch == "aarch64" || arch == "arm64" => "aarch64".to_string(),
        other => panic!("Unsupported architecture: {}", other),
    }
}

fn main() {
    let nixl_root_path =
        env::var("NIXL_PREFIX").unwrap_or_else(|_| "/opt/nvidia/nvda_nixl".to_string());
    let nixl_include_path = format!("{}/include", nixl_root_path);
    let nixl_include_paths = [
        &nixl_include_path,
        "../../api/cpp",
        "../../infra",
        "../../core",
        "/usr/include",
    ];

    let arch = get_arch();
    let nixl_lib_path = get_lib_path(&nixl_root_path, &arch);

<<<<<<< HEAD
    let nixl_lib_path_ubuntu = format!("{}/lib/{}-linux-gnu", nixl_root_path, arch);
    let nixl_lib_path_redhat = format!("{}/lib64", nixl_root_path);
=======
    // Check if etcd is enabled via environment variable
    let etcd_enabled = env::var("HAVE_ETCD").map(|v| v != "0").unwrap_or(false);
>>>>>>> 55364f09

    // Tell cargo to look for shared libraries in the specified directories depending on the OS
    let os_info = os_info::get();
    if (os_info.os_type() == os_info::Type::Redhat) || (os_info.os_type() == os_info::Type::CentOS) {
        println!("cargo:rustc-link-search={}", nixl_lib_path_redhat);
    } else {
        println!("cargo:rustc-link-search={}", nixl_lib_path_ubuntu);
    }

    // Build the C++ wrapper
    let mut cc_builder = cc::Build::new();
    cc_builder
        .cpp(true)
        .compiler("g++") // Ensure we're using the C++ compiler
        .file("wrapper.cpp")
        .flag("-std=c++17")
        .flag("-fPIC")
<<<<<<< HEAD
        .includes(nixl_include_paths)
        // Change ABI flag if necessary to match your precompiled libraries:
        //    .flag("-D_GLIBCXX_USE_CXX11_ABI=0")
        .flag("-Wno-unused-parameter")
        .flag("-Wno-unused-variable")
        .flag("-pthread")
        .flag("-Wl,-rpath")
        .flag("-Wl,--no-as-needed")
        .compile("wrapper");
=======
        .include(&nixl_include_path)
        .include("../../api/cpp")
        .include("../../infra")
        .include("../../core")
        // Change ABI flag if necessary to match your precompiled libraries:
        //    .flag("-D_GLIBCXX_USE_CXX11_ABI=0")
        .flag("-Wno-unused-parameter")
        .flag("-Wno-unused-variable");

    // Define HAVE_ETCD if etcd is enabled
    if etcd_enabled {
        cc_builder.define("HAVE_ETCD", "1");
    }

    cc_builder.compile("wrapper");
>>>>>>> 55364f09

    // Link against C++ standard library first
    println!("cargo:rustc-link-lib=dylib=stdc++");

    // Link against NIXL libraries in correct order
<<<<<<< HEAD
    println!("cargo:rustc-link-search={}", nixl_lib_path_redhat);
    println!("cargo:rustc-link-search={}", nixl_lib_path_ubuntu);

    // Link against NIXL libraries
=======
    // Only link against etcd-cpp-api if it's enabled
    if etcd_enabled {
        println!("cargo:rustc-link-lib=dylib=etcd-cpp-api");
    }
    println!("cargo:rustc-link-lib=dylib=stream");
    println!("cargo:rustc-link-lib=dylib=nixl_common");
>>>>>>> 55364f09
    println!("cargo:rustc-link-lib=dylib=nixl");
    println!("cargo:rustc-link-lib=dylib=nixl_build");
    println!("cargo:rustc-link-lib=dylib=nixl_common");
    println!("cargo:rustc-link-lib=dylib=serdes");
<<<<<<< HEAD
    println!("cargo:rustc-link-lib=dylib=nixl_common");
    println!("cargo:rustc-link-lib=dylib=stream");
=======
    println!("cargo:rustc-link-lib=dylib=stream");
    println!("cargo:rustc-link-lib=dylib=ucx_utils");
>>>>>>> 55364f09


    // Tell cargo to invalidate the built crate whenever the wrapper changes
    println!("cargo:rustc-link-search=native={}", nixl_lib_path);
    println!("cargo:rerun-if-changed=wrapper.h");
    println!("cargo:rerun-if-changed=wrapper.cpp");
    println!("cargo:rerun-if-env-changed=HAVE_ETCD");

    // Get the output path for bindings
    let out_path = PathBuf::from(env::var("OUT_DIR").unwrap());

    // Generate bindings
    bindgen::Builder::default()
        .header("wrapper.h")
        .generate()
        .expect("Unable to generate bindings")
        .write_to_file(out_path.join("bindings.rs"))
        .expect("Couldn't write bindings!");
}<|MERGE_RESOLUTION|>--- conflicted
+++ resolved
@@ -80,21 +80,10 @@
     let arch = get_arch();
     let nixl_lib_path = get_lib_path(&nixl_root_path, &arch);
 
-<<<<<<< HEAD
-    let nixl_lib_path_ubuntu = format!("{}/lib/{}-linux-gnu", nixl_root_path, arch);
-    let nixl_lib_path_redhat = format!("{}/lib64", nixl_root_path);
-=======
     // Check if etcd is enabled via environment variable
     let etcd_enabled = env::var("HAVE_ETCD").map(|v| v != "0").unwrap_or(false);
->>>>>>> 55364f09
 
-    // Tell cargo to look for shared libraries in the specified directories depending on the OS
-    let os_info = os_info::get();
-    if (os_info.os_type() == os_info::Type::Redhat) || (os_info.os_type() == os_info::Type::CentOS) {
-        println!("cargo:rustc-link-search={}", nixl_lib_path_redhat);
-    } else {
-        println!("cargo:rustc-link-search={}", nixl_lib_path_ubuntu);
-    }
+    println!("cargo:rustc-link-search={}", nixl_lib_path);
 
     // Build the C++ wrapper
     let mut cc_builder = cc::Build::new();
@@ -104,25 +93,15 @@
         .file("wrapper.cpp")
         .flag("-std=c++17")
         .flag("-fPIC")
-<<<<<<< HEAD
         .includes(nixl_include_paths)
         // Change ABI flag if necessary to match your precompiled libraries:
-        //    .flag("-D_GLIBCXX_USE_CXX11_ABI=0")
+        .flag("-D_GLIBCXX_USE_CXX17_ABI=1")
         .flag("-Wno-unused-parameter")
         .flag("-Wno-unused-variable")
         .flag("-pthread")
         .flag("-Wl,-rpath")
         .flag("-Wl,--no-as-needed")
         .compile("wrapper");
-=======
-        .include(&nixl_include_path)
-        .include("../../api/cpp")
-        .include("../../infra")
-        .include("../../core")
-        // Change ABI flag if necessary to match your precompiled libraries:
-        //    .flag("-D_GLIBCXX_USE_CXX11_ABI=0")
-        .flag("-Wno-unused-parameter")
-        .flag("-Wno-unused-variable");
 
     // Define HAVE_ETCD if etcd is enabled
     if etcd_enabled {
@@ -130,36 +109,23 @@
     }
 
     cc_builder.compile("wrapper");
->>>>>>> 55364f09
 
-    // Link against C++ standard library first
-    println!("cargo:rustc-link-lib=dylib=stdc++");
+    // // Link against C++ standard library first
+    // println!("cargo:rustc-link-lib=dylib=stdc++");
 
     // Link against NIXL libraries in correct order
-<<<<<<< HEAD
-    println!("cargo:rustc-link-search={}", nixl_lib_path_redhat);
-    println!("cargo:rustc-link-search={}", nixl_lib_path_ubuntu);
-
-    // Link against NIXL libraries
-=======
     // Only link against etcd-cpp-api if it's enabled
     if etcd_enabled {
         println!("cargo:rustc-link-lib=dylib=etcd-cpp-api");
     }
+
+    println!("cargo:rustc-link-lib=stdc++");
     println!("cargo:rustc-link-lib=dylib=stream");
     println!("cargo:rustc-link-lib=dylib=nixl_common");
->>>>>>> 55364f09
     println!("cargo:rustc-link-lib=dylib=nixl");
     println!("cargo:rustc-link-lib=dylib=nixl_build");
-    println!("cargo:rustc-link-lib=dylib=nixl_common");
     println!("cargo:rustc-link-lib=dylib=serdes");
-<<<<<<< HEAD
-    println!("cargo:rustc-link-lib=dylib=nixl_common");
-    println!("cargo:rustc-link-lib=dylib=stream");
-=======
-    println!("cargo:rustc-link-lib=dylib=stream");
     println!("cargo:rustc-link-lib=dylib=ucx_utils");
->>>>>>> 55364f09
 
 
     // Tell cargo to invalidate the built crate whenever the wrapper changes
