--- conflicted
+++ resolved
@@ -21,11 +21,7 @@
     let nixl_root_path =
         env::var("NIXL_PREFIX").unwrap_or_else(|_| "/opt/nvidia/nvda_nixl".to_string());
     let nixl_include_path = format!("{}/include", nixl_root_path);
-<<<<<<< HEAD
-    let nixl_lib_path_ubuntu = format!("{}/lib/x86_64-linux-gnu", nixl_root_path);
-    let nixl_lib_path_redhat = format!("{}/lib64", nixl_root_path);
     let nixl_include_paths = [&nixl_include_path, "../../api/cpp", "../../infra", "../../core", "/usr/include"];
-=======
 
     // Determine architecture based on target
     let arch = match env::var("CARGO_CFG_TARGET_ARCH").unwrap_or_else(|_| "x86_64".to_string()).as_str() {
@@ -34,10 +30,10 @@
         other => panic!("Unsupported architecture: {}", other),
     };
 
-    let nixl_lib_path = format!("{}/lib/{}-linux-gnu", nixl_root_path, arch);
->>>>>>> 1c979f09
+    let nixl_lib_path_ubuntu = format!("{}/lib/{}-linux-gnu", nixl_root_path, arch);
+    let nixl_lib_path_redhat = format!("{}/lib64", nixl_root_path);
 
-    // Tell cargo to look for shared libraries in the specified directories
+    // Tell cargo to look for shared libraries in the specified directories depending on the OS
     let os_info = os_info::get();
     if os_info.os_type() == os_info::Type::Ubuntu {
         println!("cargo:rustc-link-search={}", nixl_lib_path_ubuntu);
