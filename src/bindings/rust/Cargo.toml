# SPDX-FileCopyrightText: Copyright (c) 2025 NVIDIA CORPORATION & AFFILIATES. All rights reserved.
# SPDX-License-Identifier: Apache-2.0
#
# Licensed under the Apache License, Version 2.0 (the "License");
# you may not use this file except in compliance with the License.
# You may obtain a copy of the License at
#
# http://www.apache.org/licenses/LICENSE-2.0
#
# Unless required by applicable law or agreed to in writing, software
# distributed under the License is distributed on an "AS IS" BASIS,
# WITHOUT WARRANTIES OR CONDITIONS OF ANY KIND, either express or implied.
# See the License for the specific language governing permissions and
# limitations under the License.

[package]
name = "nixl-sys"
<<<<<<< HEAD
=======
version = "0.2.1"
edition = "2021"
description = "Low-level bindings to the nixl library"
license = "Apache-2.0"
homepage = "https://github.com/ai-dynamo/nixl"
repository = "https://github.com/ai-dynamo/nixl.git"
authors = ["NIXL Developers <nixl-developers@nvidia.com>"]
readme = "README.md"
>>>>>>> ca87709b
links = "nixl"
build = "build.rs"
version.workspace = true
edition.workspace = true
authors.workspace = true
homepage.workspace = true
license.workspace = true
repository.workspace = true

[dependencies]
thiserror = { version = "2" }
tracing = { version = "0.1" }
serde = { version = "1", features = ["derive"] }

libc = "0.2"

[build-dependencies]
bindgen = "0.71"
cc = { version = "1.0", features = ["parallel"] }
pkg-config = "0.3"<|MERGE_RESOLUTION|>--- conflicted
+++ resolved
@@ -15,17 +15,6 @@
 
 [package]
 name = "nixl-sys"
-<<<<<<< HEAD
-=======
-version = "0.2.1"
-edition = "2021"
-description = "Low-level bindings to the nixl library"
-license = "Apache-2.0"
-homepage = "https://github.com/ai-dynamo/nixl"
-repository = "https://github.com/ai-dynamo/nixl.git"
-authors = ["NIXL Developers <nixl-developers@nvidia.com>"]
-readme = "README.md"
->>>>>>> ca87709b
 links = "nixl"
 build = "build.rs"
 version.workspace = true
@@ -34,6 +23,7 @@
 homepage.workspace = true
 license.workspace = true
 repository.workspace = true
+readme.workspace = true
 
 [dependencies]
 thiserror = { version = "2" }
