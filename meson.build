# SPDX-FileCopyrightText: Copyright (c) 2025 NVIDIA CORPORATION & AFFILIATES. All rights reserved.
# SPDX-License-Identifier: Apache-2.0
#
# Licensed under the Apache License, Version 2.0 (the "License");
# you may not use this file except in compliance with the License.
# You may obtain a copy of the License at
#
# http://www.apache.org/licenses/LICENSE-2.0
#
# Unless required by applicable law or agreed to in writing, software
# distributed under the License is distributed on an "AS IS" BASIS,
# WITHOUT WARRANTIES OR CONDITIONS OF ANY KIND, either express or implied.
# See the License for the specific language governing permissions and
# limitations under the License.

project('nixl', 'CPP', version: '0.6.1',
    default_options: ['buildtype=debug',
                'werror=true',
                'cpp_std=c++17',
                'prefix=/opt/nvidia/nvda_nixl'],
    meson_version: '>= 0.64.0'
)

# set up some global vars for compiler, platform, configuration, etc.
cpp = meson.get_compiler('cpp')
fs = import('fs')

dl_dep = cpp.find_library('dl', required: true)
rt_dep = cpp.find_library('rt', required: true)
thread_dep = dependency('threads')

# Check for libaio (for POSIX plugin and test)
aio_dep = cpp.find_library('aio', required: false)
posix_aio = false
if aio_dep.found()
    posix_aio = cpp.has_function('aio_cancel', prefix: '#include <aio.h>')
endif

# Forced to ignore this error due to:
# https://github.com/abseil/abseil-cpp/issues/1779
# This must be global since subprojects cannot be assigned with arguments.
# Adding this configuration only for release build to consider it while developing.
if get_option('buildtype') == 'release'
  abseil_flags = cpp.get_supported_arguments('-Wno-error=maybe-uninitialized', '-Wno-maybe-uninitialized')
  add_global_arguments(abseil_flags, language: 'cpp')
endif
abseil_proj = subproject('abseil-cpp')
taskflow_proj = dependency('taskflow', fallback: ['taskflow', 'taskflow_dep'])

cuda_inc_path = get_option('cudapath_inc')
cuda_lib_path = get_option('cudapath_lib')
cuda_stub_path = get_option('cudapath_stub')

if cuda_lib_path == ''
    cuda_dep = dependency('cuda', required : false, modules : [ 'cudart', 'cuda' ])
    if not cuda_dep.found()
        # Meson is not detecting CUDA reliably on ARM, fallback to default
        cuda_home = run_command('bash', '-c', 'echo $CUDA_HOME').stdout().strip()
        if cuda_home == ''
            cuda_home = '/usr/local/cuda'
        endif
        cuda_lib = cuda_home + '/lib64'
        cuda_inc = cuda_home + '/include'
        cuda_stub = cuda_lib + '/stubs'
        if fs.exists(cuda_lib) and fs.exists(cuda_inc)
            cuda_dep = declare_dependency(
              link_args : ['-L' + cuda_lib, '-L' + cuda_stub, '-lcuda', '-lcudart'],
              include_directories : include_directories(cuda_inc))
            if cuda_dep.found()
                message('Found CUDA installation through fallback method:', cuda_home)
            endif
        endif
    endif
else
    message('cuda lib path ', cuda_lib_path)
    if cuda_stub_path == ''
        cuda_stub_path = cuda_lib_path + '/stubs'
    endif
    cuda_dep = declare_dependency(
    link_args : ['-L' + cuda_lib_path, '-L' + cuda_stub_path, '-lcuda', '-lcudart'],
    include_directories : include_directories(cuda_inc_path))
endif

if cuda_dep.found()
    add_languages('CUDA')
    cuda = import('unstable-cuda')
    nvcc = meson.get_compiler('cuda')

    # Please extend with your arch if not present in the list
    nvcc_flags = []
    nvcc_flags += ['-gencode', 'arch=compute_80,code=sm_80']
    nvcc_flags += ['-gencode', 'arch=compute_90,code=sm_90']
    add_project_arguments(nvcc_flags, language: 'cuda')

    # Refer to https://mesonbuild.com/Cuda-module.html
    add_project_arguments('-forward-unknown-to-host-compiler', language: 'cuda')
    add_project_arguments('-rdc=true', language: 'cuda')

    nvcc_flags_link = []
    nvcc_flags_link += ['-gencode=arch=compute_80,code=sm_80']
    nvcc_flags_link += ['-gencode=arch=compute_90,code=sm_90']
    add_project_link_arguments(nvcc_flags_link, language: 'cuda')
    message('nvcc version: ' + nvcc.version())
    if nvcc.version().version_compare('>=12.8')
        doca_gpunetio_dep = dependency('doca-gpunetio', required : false)
    else
        warning('CUDA version is less than 12.8, GPUNETIO plugin will be disabled')
        doca_gpunetio_dep = disabler()
    endif
else
    warning('CUDA not found. UCX backend will be built without CUDA support, and some plugins will be disabled.')
    doca_gpunetio_dep = disabler()
endif

# DOCA GPUNETIO
if cuda_dep.found()
  nvcc_cmd = find_program('nvcc', required: false)
  if nvcc_cmd.found()
    if nvcc_cmd.version().version_compare('>=12.8')
      doca_gpunetio_dep = dependency('doca-gpunetio', required : false)
    else
      warning('CUDA version = ' + nvcc_cmd.version() + ', GPUNETIO plugin will be disabled')
      doca_gpunetio_dep = disabler()
    endif
  else
    warning('nvcc not found, GPUNETIO plugin will be disabled')
    doca_gpunetio_dep = disabler()
  endif
else
  warning('CUDA not found, GPUNETIO plugin will be disabled')
  doca_gpunetio_dep = disabler()
endif

# Check for etcd-cpp-api - use multiple methods for discovery
etcd_dep = dependency('etcd-cpp-api', required : false)
etcd_inc_path = get_option('etcd_inc_path')
etcd_lib_path = get_option('etcd_lib_path')
if not etcd_dep.found() and etcd_lib_path != ''
    etcd_lib = cpp.find_library('etcd-cpp-api', dirs: etcd_lib_path)
    if etcd_lib.found()
        if cpp.has_header('Client.hpp', args : '-I' + etcd_inc_path)
            etcd_inc = include_directories(etcd_inc_path, is_system: true)
            etcd_dep = declare_dependency(
                        include_directories : etcd_inc,
                        dependencies : etcd_lib)
            break
        endif
    endif
endif

if etcd_dep.found()
    add_project_arguments('-DHAVE_ETCD', language: 'cpp')
else
    message('ETCD CPP API library not found, will disable etcd support')
endif

prefix_path = get_option('prefix')
prefix_inc = prefix_path + '/include'

ucx_path = get_option('ucx_path')
if ucx_path != ''
  ucx_lib_path = ucx_path + '/lib'
  ucx_inc_path = ucx_path + '/include'
  # Check if path is absolute
  if ucx_inc_path.startswith('/')
    ucx_dep = declare_dependency(
      link_args : ['-L' + ucx_lib_path, '-lucp', '-lucs', '-luct'],
      compile_args : ['-I' + ucx_inc_path])
  else
    ucx_dep = declare_dependency(
      link_args : ['-L' + ucx_lib_path, '-lucp', '-lucs', '-luct'],
      include_directories : include_directories(ucx_inc_path))
  endif
else
  ucx_dep = dependency('ucx', modules: ['ucx::ucs', 'ucx::ucp', 'ucx::uct'], required: false)
endif

libfabric_path = get_option('libfabric_path')
if libfabric_path != ''
  libfabric_lib_path = libfabric_path + '/lib'
  libfabric_inc_path = libfabric_path + '/include'
  # Check if path is absolute
  if libfabric_inc_path.startswith('/')
    libfabric_dep = declare_dependency(
      link_args : ['-L' + libfabric_lib_path, '-lfabric'],
      compile_args : ['-I' + libfabric_inc_path])
  else
    libfabric_dep = declare_dependency(
      link_args : ['-L' + libfabric_lib_path, '-lfabric'],
      include_directories : include_directories(libfabric_inc_path))
  endif
else
  libfabric_dep = dependency('libfabric', required: false)
endif

# UCX GPU device API detection
nvcc_prog = find_program('nvcc', required: false)
ucx_gpu_device_api_available = false
if ucx_dep.found() and cuda_dep.found() and nvcc_prog.found()
    cuda = meson.get_compiler('cuda')
    have_gpu_side = cuda.compiles('''
            #include <ucp/api/device/ucp_device_impl.h>
            int main() { return 0; }
        ''', dependencies : ucx_dep, args: nvcc_flags)

    have_host_side = cpp.compiles('''
            #include <ucp/api/device/ucp_host.h>
            int main() { return 0; }
        ''', dependencies: ucx_dep)

    if have_gpu_side and have_host_side
        ucx_gpu_device_api_available = true
        add_project_arguments('-DHAVE_UCX_GPU_DEVICE_API', language: ['cpp', 'cuda'])
    endif

    summary({
    'UCX GPU Device API' : ucx_gpu_device_api_available,
    'GPU-side compile'   : have_gpu_side,
    'Host-side compile'  : have_host_side,
    'nvcc available'     : nvcc_prog.found(),
  }, section: 'UCX GPU Device API', bool_yn: true)
endif

if get_option('disable_gds_backend')
    add_project_arguments('-DDISABLE_GDS_BACKEND', language: 'cpp')
endif

# Configure NDEBUG for release builds
if get_option('buildtype') == 'release'
    # Used by Abseil to strip DCHECK assertions and DVLOG at compile time
    add_project_arguments('-DNDEBUG', language: 'cpp')
endif

static_plugins = []

# Check for static plugins, then set compiler flags to enable
if get_option('static_plugins') != ''
    static_plugins = get_option('static_plugins').split(',')
    foreach p : static_plugins
        flagname = '-DSTATIC_PLUGIN_' + p
        add_project_arguments(flagname, language: 'cpp')
    endforeach
endif

# Define a specific plugin directory
plugin_install_dir = join_paths(get_option('libdir'), 'plugins')
plugin_build_dir = meson.current_build_dir()

# Add to global args so plugin managers can find it
if get_option('buildtype') == 'debug'
    add_project_arguments('-DNIXL_USE_PLUGIN_FILE="' + plugin_build_dir + '/pluginlist"',  language: 'cpp')
    plugfile = join_paths(plugin_build_dir, 'pluginlist')
    run_command('truncate', '-s 0', plugfile, check: true)
endif

nixl_inc_dirs = include_directories('src/api/cpp', 'src/api/cpp/backend', 'src/infra', 'src/core')
nixl_gpu_inc_dirs = include_directories('src/api/gpu/ucx')
plugins_inc_dirs = include_directories('src/plugins')
utils_inc_dirs = include_directories('src/utils')

subdir('src')
if get_option('build_tests') and get_option('buildtype') != 'release'
<<<<<<< HEAD
    subdir('test')
=======
  subdir('test')
>>>>>>> e9d7332d
endif
if get_option('build_examples')
    subdir('examples')
endif

if get_option('install_headers')
  install_headers('src/api/cpp/nixl.h', install_dir: prefix_inc)
  install_headers('src/api/cpp/nixl_types.h', install_dir: prefix_inc)
  install_headers('src/api/cpp/nixl_params.h', install_dir: prefix_inc)
  install_headers('src/api/cpp/nixl_descriptors.h', install_dir: prefix_inc)
  install_headers('src/utils/serdes/serdes.h', install_dir: prefix_inc + '/utils/serdes')
  install_headers('src/utils/common/nixl_time.h', install_dir: prefix_inc + '/utils/common')
  install_headers('src/api/cpp/backend/backend_engine.h', install_dir: prefix_inc + '/backend')
  install_headers('src/api/cpp/backend/backend_aux.h', install_dir: prefix_inc + '/backend')
  install_headers('src/core/transfer_request.h', install_dir: prefix_inc)
  install_headers('src/core/agent_data.h', install_dir: prefix_inc)
  install_headers('src/infra/mem_section.h', install_dir: prefix_inc)
  if ucx_gpu_device_api_available
    install_headers('src/api/gpu/ucx/nixl_device.cuh', install_dir: prefix_inc + '/gpu/ucx')
  endif
endif

# Doxygen documentation
if get_option('build_docs')
  doxygen = find_program('doxygen', required: false)
  if not doxygen.found()
    error('Doxygen not found, but documentation requested')
  endif

  docs_dir = join_paths(meson.current_build_dir(), 'docs')
  doxyfile = join_paths(meson.current_source_dir(), 'Doxyfile')
  doxygen_output_dir = join_paths(docs_dir, 'doxygen')

  # Create the output directory
  run_command('mkdir', '-p', doxygen_output_dir, check: true)

  # Configure Doxyfile with the correct output directory
  configure_file(
    input: doxyfile,
    output: 'Doxyfile.configured',
    configuration: {
      'DOXYGEN_OUTPUT_DIR': doxygen_output_dir,
    }
  )

  custom_target('docs',
    output: 'docs',
    command: [doxygen, join_paths(meson.current_build_dir(), 'Doxyfile.configured')],
    install: true,
    install_dir: join_paths(prefix_path),
    build_by_default: true
  )
endif<|MERGE_RESOLUTION|>--- conflicted
+++ resolved
@@ -260,11 +260,7 @@
 
 subdir('src')
 if get_option('build_tests') and get_option('buildtype') != 'release'
-<<<<<<< HEAD
-    subdir('test')
-=======
   subdir('test')
->>>>>>> e9d7332d
 endif
 if get_option('build_examples')
     subdir('examples')
