--- conflicted
+++ resolved
@@ -93,22 +93,13 @@
 
     agent->getAvailPlugins(plugins);
 
-<<<<<<< HEAD
     if (0 == xfer_bench_config.backend.compare (XFERBENCH_BACKEND_UCX) ||
         0 == xfer_bench_config.backend.compare (XFERBENCH_BACKEND_UCX_MO) ||
         0 == xfer_bench_config.backend.compare (XFERBENCH_BACKEND_GDS) ||
         0 == xfer_bench_config.backend.compare (XFERBENCH_BACKEND_POSIX) ||
-        0 == xfer_bench_config.backend.compare (XFERBENCH_BACKEND_GPUNETIO)) {
+        0 == xfer_bench_config.backend.compare (XFERBENCH_BACKEND_GPUNETIO) ||
+        0 == xfer_bench_config.backend.compare (XFERBENCH_BACKEND_MOONCAKE)) {
         backend_name = xfer_bench_config.backend;
-=======
-    if (0 == xferBenchConfig::backend.compare (XFERBENCH_BACKEND_UCX) ||
-        0 == xferBenchConfig::backend.compare (XFERBENCH_BACKEND_UCX_MO) ||
-        0 == xferBenchConfig::backend.compare (XFERBENCH_BACKEND_GDS) ||
-        0 == xferBenchConfig::backend.compare (XFERBENCH_BACKEND_POSIX) ||
-        0 == xferBenchConfig::backend.compare (XFERBENCH_BACKEND_GPUNETIO) ||
-        0 == xferBenchConfig::backend.compare (XFERBENCH_BACKEND_MOONCAKE)) {
-        backend_name = xferBenchConfig::backend;
->>>>>>> 93256b7d
     } else {
         std::cerr << "Unsupported backend: " << xfer_bench_config.backend << std::endl;
         exit(EXIT_FAILURE);
@@ -162,13 +153,9 @@
     } else if (0 == xfer_bench_config.backend.compare (XFERBENCH_BACKEND_GPUNETIO)) {
         std::cout << "GPUNETIO backend, network device " << devices[0] << " GPU device " << xfer_bench_config.gpunetioDeviceList << std::endl;
         backend_params["network_devices"] = devices[0];
-<<<<<<< HEAD
         backend_params["gpu_devices"] = xfer_bench_config.gpunetioDeviceList;
-=======
-        backend_params["gpu_devices"] = xferBenchConfig::gpunetio_device_list;
-    } else if (0 == xferBenchConfig::backend.compare (XFERBENCH_BACKEND_MOONCAKE)) {
+    } else if (0 == xfer_bench_config.backend.compare (XFERBENCH_BACKEND_MOONCAKE)) {
         std::cout << "Mooncake backend" << std::endl;
->>>>>>> 93256b7d
     } else {
         std::cerr << "Unsupported backend: " << xfer_bench_config.backend << std::endl;
         exit(EXIT_FAILURE);
@@ -703,7 +690,7 @@
             target = "initiator";
         } else if (XFERBENCH_BACKEND_POSIX == xfer_bench_config.backend) {
             target = "initiator";
-        } else if (XFERBENCH_BACKEND_MOONCAKE == xferBenchConfig::backend) {
+        } else if (XFERBENCH_BACKEND_MOONCAKE == xfer_bench_config.backend) {
             params.hasNotif = false;
             target = "target";
         } else {
