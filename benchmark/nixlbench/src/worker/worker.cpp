/*
 * SPDX-FileCopyrightText: Copyright (c) 2025 NVIDIA CORPORATION & AFFILIATES. All rights reserved.
 * SPDX-License-Identifier: Apache-2.0
 *
 * Licensed under the Apache License, Version 2.0 (the "License");
 * you may not use this file except in compliance with the License.
 * You may obtain a copy of the License at
 *
 * http://www.apache.org/licenses/LICENSE-2.0
 *
 * Unless required by applicable law or agreed to in writing, software
 * distributed under the License is distributed on an "AS IS" BASIS,
 * WITHOUT WARRANTIES OR CONDITIONS OF ANY KIND, either express or implied.
 * See the License for the specific language governing permissions and
 * limitations under the License.
 */

#include "worker.h"
#include "runtime/etcd/etcd_rt.h"
#include "utils/utils.h"

#include <unistd.h>

static xferBenchRT *createRT(int *terminate) {
    if (XFERBENCH_RT_ETCD == xfer_bench_config.runtime_type) {
        int total = 2;
        if (XFERBENCH_MODE_SG == xfer_bench_config.mode) {
            total = xfer_bench_config.num_initiator_dev + xfer_bench_config.num_target_dev;
        }
<<<<<<< HEAD
        if ((XFERBENCH_BACKEND_GDS == xfer_bench_config.backend) ||
            (XFERBENCH_BACKEND_POSIX == xfer_bench_config.backend)) {
            total = 1;
        }
        return new xferBenchEtcdRT (xfer_bench_config.etcd_endpoints, total, terminate);
=======
        if (xferBenchConfig::isStorageBackend()) {
            total = 1;
        }
        xferBenchEtcdRT *etcd_rt =
            new xferBenchEtcdRT (xferBenchConfig::etcd_endpoints, total, terminate);
        if (etcd_rt->setup() != 0) {
            std::cerr << "Failed to setup ETCD runtime" << std::endl;
            delete etcd_rt;
            exit (EXIT_FAILURE);
        }
        return etcd_rt;
>>>>>>> 0704dc02
    }

    std::cerr << "Invalid runtime: " << xfer_bench_config.runtime_type << std::endl;
    exit(EXIT_FAILURE);
}

int xferBenchWorker::synchronize() {
    return rt->barrier("sync");
}

xferBenchWorker::xferBenchWorker(int *argc, char ***argv) {
    terminate = 0;

    rt = createRT(&terminate);
    if (!rt) {
        std::cerr << "Failed to create runtime object" << std::endl;
        exit(EXIT_FAILURE);
    }

    int rank = rt->getRank();

    if (XFERBENCH_MODE_SG == xfer_bench_config.mode) {
        if (rank >= 0 && rank < xfer_bench_config.num_initiator_dev) {
            name = "initiator";
        } else {
            name = "target";
        }
    } else if (XFERBENCH_MODE_MG == xfer_bench_config.mode) {
        if (0 == rank) {
            name = "initiator";
        } else {
            name = "target";
        }
    }

    // Set the RT for utils
    xferBenchUtils::setRT(rt);
}

xferBenchWorker::~xferBenchWorker() {
    delete rt;
}

std::string xferBenchWorker::getName() const {
    return name;
}

bool xferBenchWorker::isMasterRank() {
    return (0 == rt->getRank());
}

bool xferBenchWorker::isInitiator() {
    return ("initiator" == name);
}

bool xferBenchWorker::isTarget() {
    return ("target" == name);
}

int xferBenchWorker::terminate = 0;

void xferBenchWorker::signalHandler(int signal) {
    static const char msg[] = "Ctrl-C received, exiting...\n";
    constexpr int stdout_fd = 1;
    constexpr int max_count = 1;
    auto size = write(stdout_fd, msg, sizeof(msg) - 1);
    (void)size;

    if (++terminate > max_count) {
        std::_Exit(EXIT_FAILURE);
    }
}<|MERGE_RESOLUTION|>--- conflicted
+++ resolved
@@ -27,25 +27,18 @@
         if (XFERBENCH_MODE_SG == xfer_bench_config.mode) {
             total = xfer_bench_config.num_initiator_dev + xfer_bench_config.num_target_dev;
         }
-<<<<<<< HEAD
-        if ((XFERBENCH_BACKEND_GDS == xfer_bench_config.backend) ||
-            (XFERBENCH_BACKEND_POSIX == xfer_bench_config.backend)) {
-            total = 1;
-        }
-        return new xferBenchEtcdRT (xfer_bench_config.etcd_endpoints, total, terminate);
-=======
-        if (xferBenchConfig::isStorageBackend()) {
+
+        if (xfer_bench_config.isStorageBackend()) {
             total = 1;
         }
         xferBenchEtcdRT *etcd_rt =
-            new xferBenchEtcdRT (xferBenchConfig::etcd_endpoints, total, terminate);
+            new xferBenchEtcdRT (xfer_bench_config.etcd_endpoints, total, terminate);
         if (etcd_rt->setup() != 0) {
             std::cerr << "Failed to setup ETCD runtime" << std::endl;
             delete etcd_rt;
             exit (EXIT_FAILURE);
         }
         return etcd_rt;
->>>>>>> 0704dc02
     }
 
     std::cerr << "Invalid runtime: " << xfer_bench_config.runtime_type << std::endl;
